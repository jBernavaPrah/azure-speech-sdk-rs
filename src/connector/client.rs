use futures_util::SinkExt;
use std::time::Duration;
use tokio::sync::{broadcast, mpsc, oneshot};
use tokio_stream::wrappers::BroadcastStream;
use tokio_stream::{Stream, StreamExt};
use tokio_websockets::ClientBuilder;

enum InternalMessage {
    SendMessage(tokio_websockets::Message),
    Subscribe(
        oneshot::Sender<
            crate::Result<broadcast::Receiver<crate::Result<tokio_websockets::Message>>>,
        >,
    ),
    Disconnect,
}

#[derive(Clone)]
pub struct Client {
    channel: mpsc::Sender<InternalMessage>,
}

impl Client {
    /// Create a new client.
    fn new(channel: mpsc::Sender<InternalMessage>) -> Self {
        Self { channel }
    }
}
impl Client {
    pub async fn send(&self, message: tokio_websockets::Message) -> crate::Result<()> {
        self.channel
            .send(InternalMessage::SendMessage(message))
            .await?;
        Ok(())
    }

    /// Send a text message to the server.
    pub async fn send_text(&self, text: impl Into<String>) -> crate::Result<()> {
        self.channel
            .send(InternalMessage::SendMessage(
                tokio_websockets::Message::text(text.into()),
            ))
            .await?;
        Ok(())
    }

    /// Send a binary message to the server.
    pub async fn send_binary(&self, bytes: impl Into<Vec<u8>>) -> crate::Result<()> {
        self.channel
            .send(InternalMessage::SendMessage(
                tokio_websockets::Message::binary(bytes.into()),
            ))
            .await?;
        Ok(())
    }

    /// Stream messages from the server.
    pub async fn stream(&self) -> crate::Result<impl Stream<Item = crate::Result<crate::Message>>> {
        let (sender, receiver) = oneshot::channel();
        self.channel
            .send(InternalMessage::Subscribe(sender))
            .await?;

        let br = BroadcastStream::new(receiver.await.map_err(|_| {
            crate::Error::InternalError("Failed to subscribe to messages".to_string())
        })??)
        .timeout(Duration::from_secs(30));

        let br = Box::pin(br);

        let br = br
            .map(move |m| {
<<<<<<< HEAD
                tracing::trace!("Downstream message: {:?}", m);
=======
                tracing::debug!("Received new message: {:?}", m);
>>>>>>> 269d24b9
                m
            })
            .map(move |message| match message {
                Ok(message) => match message {
                    Ok(message) => message,
                    // broadcast error
                    Err(e) => Err(crate::Error::InternalError(e.to_string())),
                },
                // timeout error
                Err(e) => Err(crate::Error::ConnectionError(e.to_string())),
            })
            .map(move |message| {
                message.and_then(|msg| {
                    crate::Message::try_from(msg)
                        .map_err(|e| crate::Error::InternalError(e.to_string()))
                })
            })
            .map(move |m| m);

        Ok(br)
    }
}

impl Client {
    pub async fn connect(client: ClientBuilder<'static>) -> crate::Result<Self> {
        let (mut stream, _res) = client.connect().await?;
        let (sender, mut receiver) = mpsc::channel(16);
        tokio::spawn(async move {
            let (broadcaster, _) = broadcast::channel(32);
            let mut connected = true;
            loop {
                tokio::select! {
                    msg = receiver.recv() => {
                        let Some(msg) = msg else {
                            // Receiving `None` here means the client has been dropped, so the task should stop as well.
                            break;
                        };
                        match msg {
                            InternalMessage::SendMessage(msg) => {
                                tracing::trace!("Upstream message: {:?}", msg.as_text());
                                let _ = stream.send(msg).await;
                            },
                            InternalMessage::Subscribe(c) => {
                                if !connected {
                                    // We got disconnected from the server for whatever reason. Since we are currently
                                    // expecting a stream, now would be a good time to try to reconnect.
                                    let mut last_error = None;
                                    for i in 0..3 {
                                        tracing::debug!("Reconnecting ({i}/3)");
<<<<<<< HEAD
                                        match client.connect().await {
=======

                                        match client.connect().await {

>>>>>>> 269d24b9
                                            Ok((new_stream, _)) => {
                                                tracing::debug!("Reconnected successfully");
                                                drop(last_error.take());
                                                connected = true;
                                                stream = new_stream;
                                                break;
                                            }
                                            Err(e) => {
                                                tracing::error!("Failed to reconnect ({i}/3): {e}");
                                                last_error.replace(e);
                                            }
                                        }
                                    }

                                    // If we still haven't reconnected, send the error to the client.
                                    if let Some(err) = last_error.take() {
                                        let _ = c.send(Err(crate::Error::ConnectionError(err.to_string())));
                                        continue;
                                    }
                                }

                                let _ = c.send(Ok(broadcaster.subscribe()));
                            },
                            InternalMessage::Disconnect => {
                                connected = false;
                                let _ = stream.close().await;
                            }
                        }
                    }
                    msg = stream.next(), if connected => {
                        let Some(msg) = msg else {
                            // Receiving `None` here means the socket has been disconnected and can no longer receive messages.
                            // We set `connected` to false just to make sure that the stream isn't polled again until we're reconnected.
                            connected = false;
                            continue;
                        };
                        match msg {
                            Ok(msg) => {

                                if msg.is_text() || msg.is_binary() {
                                    let _ = broadcaster.send(Ok(msg.clone()));
                                } else if msg.is_close() {
                                    connected = false;

                                    let close = msg.as_close().unwrap();
                                    let _ = broadcaster.send(Err(crate::Error::ServerDisconnect(format!("{:?}", close))));
                                    tracing::warn!(reason = ?close.0, msg = close.1, "disconnected from server");
                                }
                            },
                            Err(e) => {
                                tracing::warn!(?e, "connection errored");
                                let _ = broadcaster.send(Err(e.into()));
                                connected = false;
                            }
                        }
                    }
                }
            }

            tracing::debug!(reason = ?connected, "connection terminated");
        });
        Ok(Client::new(sender))
    }

    /// Disconnect the client.
    pub(crate) async fn disconnect(self) -> crate::Result<()> {
        self.channel.send(InternalMessage::Disconnect).await?;
        Ok(())
    }
}<|MERGE_RESOLUTION|>--- conflicted
+++ resolved
@@ -70,11 +70,7 @@
 
         let br = br
             .map(move |m| {
-<<<<<<< HEAD
-                tracing::trace!("Downstream message: {:?}", m);
-=======
-                tracing::debug!("Received new message: {:?}", m);
->>>>>>> 269d24b9
+                tracing::debug!("Downstream message: {:?}", m);
                 m
             })
             .map(move |message| match message {
@@ -124,13 +120,9 @@
                                     let mut last_error = None;
                                     for i in 0..3 {
                                         tracing::debug!("Reconnecting ({i}/3)");
-<<<<<<< HEAD
-                                        match client.connect().await {
-=======
 
                                         match client.connect().await {
 
->>>>>>> 269d24b9
                                             Ok((new_stream, _)) => {
                                                 tracing::debug!("Reconnected successfully");
                                                 drop(last_error.take());
@@ -189,8 +181,6 @@
                     }
                 }
             }
-
-            tracing::debug!(reason = ?connected, "connection terminated");
         });
         Ok(Client::new(sender))
     }
