use futures_util::SinkExt;
use std::time::Duration;
use tokio::sync::{broadcast, mpsc, oneshot};
use tokio_stream::wrappers::BroadcastStream;
use tokio_stream::{Stream, StreamExt};
use tokio_websockets::ClientBuilder;

enum InternalMessage {
    SendMessage(tokio_websockets::Message),
    Subscribe(
        oneshot::Sender<
            crate::Result<broadcast::Receiver<crate::Result<tokio_websockets::Message>>>,
        >,
    ),
    Disconnect,
}

#[derive(Clone)]
pub struct Client {
    channel: mpsc::Sender<InternalMessage>,
}

impl Client {
    /// Create a new client.
    fn new(channel: mpsc::Sender<InternalMessage>) -> Self {
        Self { channel }
    }
}
impl Client {
    pub async fn send(&self, message: tokio_websockets::Message) -> crate::Result<()> {
        self.channel
            .send(InternalMessage::SendMessage(message))
            .await?;
        Ok(())
    }

    /// Send a text message to the server.
    pub async fn send_text(&self, text: impl Into<String>) -> crate::Result<()> {
        self.channel
            .send(InternalMessage::SendMessage(
                tokio_websockets::Message::text(text.into()),
            ))
            .await?;
        Ok(())
    }

    /// Send a binary message to the server.
    pub async fn send_binary(&self, bytes: impl Into<Vec<u8>>) -> crate::Result<()> {
        self.channel
            .send(InternalMessage::SendMessage(
                tokio_websockets::Message::binary(bytes.into()),
            ))
            .await?;
        Ok(())
    }

    /// Stream messages from the server.
    pub async fn stream(&self) -> crate::Result<impl Stream<Item = crate::Result<crate::Message>>> {
        let (sender, receiver) = oneshot::channel();
        self.channel
            .send(InternalMessage::Subscribe(sender))
            .await?;

        let br = BroadcastStream::new(receiver.await.map_err(|_| {
            crate::Error::InternalError("Failed to subscribe to messages".to_string())
        })??)
        .timeout(Duration::from_secs(30));

        let br = Box::pin(br);

        let br = br
            .map(move |m| {
                tracing::debug!("Received new message: {:?}", m);
                m
            })
            .map(move |message| match message {
                Ok(message) => match message {
                    Ok(message) => message,
                    // broadcast error
                    Err(e) => Err(crate::Error::InternalError(e.to_string())),
                },
                // timeout error
                Err(e) => Err(crate::Error::ConnectionError(e.to_string())),
            })
            .map(move |message| {
                message.and_then(|msg| {
                    crate::Message::try_from(msg)
                        .map_err(|e| crate::Error::InternalError(e.to_string()))
                })
            })
            .map(move |m| m);

        Ok(br)
    }
}

impl Client {
    pub async fn connect(client: ClientBuilder<'static>) -> crate::Result<Self> {
        let (mut stream, _res) = client.connect().await?;
        let (sender, mut receiver) = mpsc::channel(16);
        tokio::spawn(async move {
            let (broadcaster, _) = broadcast::channel(32);
            let mut connected = true;
            loop {
                tokio::select! {
                    msg = receiver.recv() => {
                        let Some(msg) = msg else {
                            // Receiving `None` here means the client has been dropped, so the task should stop as well.
                            break;
                        };
                        match msg {
                            InternalMessage::SendMessage(msg) => {
                                let _ = stream.send(msg).await;
                            },
                            InternalMessage::Subscribe(c) => {
                                if !connected {
                                    // We got disconnected from the server for whatever reason. Since we are currently
                                    // expecting a stream, now would be a good time to try to reconnect.
                                    let mut last_error = None;
                                    for i in 0..3 {
                                        tracing::debug!("Reconnecting ({i}/3)");
<<<<<<< HEAD
                                        match client.connect().await {
=======
                                        match config.connect().await {
>>>>>>> 49098b1f
                                            Ok((new_stream, _)) => {
                                                tracing::debug!("Reconnected successfully");
                                                drop(last_error.take());
                                                connected = true;
                                                stream = new_stream;
                                                break;
                                            }
                                            Err(e) => {
                                                tracing::error!("Failed to reconnect ({i}/3): {e}");
                                                last_error.replace(e);
                                            }
                                        }
                                    }

                                    // If we still haven't reconnected, send the error to the client.
                                    if let Some(err) = last_error.take() {
                                        let _ = c.send(Err(crate::Error::ConnectionError(err.to_string())));
                                        continue;
                                    }
                                }

                                let _ = c.send(Ok(broadcaster.subscribe()));
                            },
                            InternalMessage::Disconnect => {
                                connected = false;
                                let _ = stream.close().await;
                            }
                        }
                    }
                    msg = stream.next(), if connected => {
                        let Some(msg) = msg else {
                            // Receiving `None` here means the socket has been disconnected and can no longer receive messages.
                            // We set `connected` to false just to make sure that the stream isn't polled again until we're reconnected.
                            connected = false;
                            continue;
                        };
                        match msg {
                            Ok(msg) => {

                                if msg.is_text() || msg.is_binary() {
                                    let _ = broadcaster.send(Ok(msg.clone()));
                                } else if msg.is_close() {
                                    connected = false;

                                    let close = msg.as_close().unwrap();
                                    let _ = broadcaster.send(Err(crate::Error::ServerDisconnect(format!("{:?}", close))));
                                    tracing::warn!(reason = ?close.0, msg = close.1, "disconnected from server");
                                }
                            },
                            Err(e) => {
                                tracing::warn!(?e, "connection errored");
                                let _ = broadcaster.send(Err(e.into()));
                                connected = false;
                            }
                        }
                    }
                }
            }

            tracing::debug!(reason = ?connected, "connection terminated");
        });
        Ok(Client::new(sender))
    }

    /// Disconnect the client.
    pub(crate) async fn disconnect(self) -> crate::Result<()> {
        self.channel.send(InternalMessage::Disconnect).await?;
        Ok(())
    }
}<|MERGE_RESOLUTION|>--- conflicted
+++ resolved
@@ -119,11 +119,9 @@
                                     let mut last_error = None;
                                     for i in 0..3 {
                                         tracing::debug!("Reconnecting ({i}/3)");
-<<<<<<< HEAD
+
                                         match client.connect().await {
-=======
-                                        match config.connect().await {
->>>>>>> 49098b1f
+
                                             Ok((new_stream, _)) => {
                                                 tracing::debug!("Reconnected successfully");
                                                 drop(last_error.take());
